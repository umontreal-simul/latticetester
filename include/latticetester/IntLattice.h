--- conflicted
+++ resolved
@@ -232,12 +232,9 @@
     this->m_modulo = modulo;
     m_order = k;
     init ();
-<<<<<<< HEAD
-=======
     this->m_basis.resize(this->m_dim,this->m_dim);
     this->m_vecNorm.resize(this->m_dim);
     this->setNegativeNorm();
->>>>>>> be930df9
     if (withDual) {
       this->m_dualbasis.resize(this->m_dim,this->m_dim);
       this->m_dualvecNorm.resize(this->m_dim);
@@ -327,10 +324,7 @@
         if(this->m_lgVolDual2 != 0)
           delete[] this->m_lgVolDual2;
         this->m_lgVolDual2 = new double[dim+2]();
-<<<<<<< HEAD
-=======
         this->calcLgVolDual2 (m_lgm2);
->>>>>>> be930df9
         this->m_dualbasis.resize(dim+1, dim+1);
         this->m_dualvecNorm.resize(dim+1);
       }
@@ -408,12 +402,7 @@
       int i = 0;
       BasIntMat temp;
       temp.SetDims(dim, dim);
-<<<<<<< HEAD
-      for (Coordinates::const_iterator iter = proj.begin();
-          iter != proj.end(); ++iter) {
-=======
       for (auto iter = proj.begin(); iter != proj.end(); ++iter) {
->>>>>>> be930df9
         for (int j = 0; j < dim; j++){
           temp(j, i) = this->m_basis(j, (*iter));
         }
@@ -427,7 +416,6 @@
       temp.SetDims(lattice->getDim(), lattice->getDim());
       lattice->setNegativeNorm ();
       lattice->m_basis = temp;
-<<<<<<< HEAD
 
       lattice->m_withDual = this->m_withDual;
       if (this->m_withDual) {
@@ -435,15 +423,6 @@
         lattice->setDualNegativeNorm ();
       }
 
-=======
-
-      lattice->m_withDual = this->m_withDual;
-      if (this->m_withDual) {
-        constr.DualConstruction(lattice->m_basis, lattice->m_dualbasis, this->m_modulo);
-        lattice->setDualNegativeNorm ();
-      }
-
->>>>>>> be930df9
       //Triangularization<BasIntMat> (lattice->m_dualbasis, lattice->m_basis, dim,
       //    static_cast<int>(proj.size()), this->m_modulo);
       // lattice->trace("\nESPION_4");

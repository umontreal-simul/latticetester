// This file is part of LatticeTester.
//
// LatticeTester
// Copyright (C) 2012-2016  Pierre L'Ecuyer and Universite de Montreal
//
// Licensed under the Apache License, Version 2.0 (the "License");
// you may not use this file except in compliance with the License.
// You may obtain a copy of the License at
//
//     http://www.apache.org/licenses/LICENSE-2.0
//
// Unless required by applicable law or agreed to in writing, software
// distributed under the License is distributed on an "AS IS" BASIS,
// WITHOUT WARRANTIES OR CONDITIONS OF ANY KIND, either express or implied.
// See the License for the specific language governing permissions and
// limitations under the License.

#include "latticetester/Const.h"
#include <string>


using namespace std;

namespace LatticeTester
{

//===========================================================================

string toStringNorm (NormType norm)
{
   switch (norm) {
   case SUPNORM:
      return "SUPNORM";
   case L1NORM:
      return "L1NORM";
   case L2NORM:
      return "L2NORM";
   case ZAREMBANORM:
      return "ZAREMBANORM";
   default:
      return "***** NormType: IMPOSSIBLE CASE ";
   }
}

//===========================================================================

string toStringPrime (PrimeType stat)
{
   switch (stat) {
   case PRIME:
      return "PRIME";
   case PROB_PRIME:
      return "PROB_PRIME";
   case COMPOSITE:
      return "COMPOSITE";
   default:
      return "UNKNOWN";
   }
}

//===========================================================================

string toStringCriterion (CriterionType criter)
{
   switch (criter) {
   case SPECTRAL:
      return "SPECTRAL";
   case BEYER:
      return "BEYER";
   case PALPHA:
      return "PALPHA";
   default:
      return "***** CriterionType: IMPOSSIBLE CASE ";
   }
}


//===========================================================================

string toStringNorma (NormaType norma)
{
   switch (norma) {
   case BESTLAT:
      return "BESTLAT";
   case LAMINATED:
      return "LAMINATED";
   case ROGERS:
      return "ROGERS";
   case MINKL1:
      return "MINKL1";
   case MINKOWSKI:
      return "MINKOWSKI";
   case NORMA_GENERIC:
      return "NORMA_GENERIC";
   default:
      return "***** NormaType: IMPOSSIBLE CASE ";
   }
}


//===========================================================================

string toStringCalc (CalcType calc)
{
   switch (calc) {
   case PAL:
      return "PAL";
   case NORMPAL:
      return "NORMPAL";
   case BAL:
      return "BAL";
   case SEEKPAL:
      return "SEEKPAL";
   default:
      return "***** CalcType: IMPOSSIBLE CASE ";
   }
}

//===========================================================================

string toStringPreRed (PreReductionType prered)
{
   switch (prered) {
   case BKZ:
      return "BKZ";
   case PreRedDieter:
      return "PreRedDieter";
<<<<<<< HEAD
   case LLL:
      return "LLL";
=======
   case LenstraLL:
      return "LenstraLL";
>>>>>>> f1ec532a
   default:
      return "***** PreReductionType: IMPOSSIBLE CASE ";
   }
}

//===========================================================================

}<|MERGE_RESOLUTION|>--- conflicted
+++ resolved
@@ -125,13 +125,8 @@
       return "BKZ";
    case PreRedDieter:
       return "PreRedDieter";
-<<<<<<< HEAD
-   case LLL:
-      return "LLL";
-=======
    case LenstraLL:
       return "LenstraLL";
->>>>>>> f1ec532a
    default:
       return "***** PreReductionType: IMPOSSIBLE CASE ";
    }

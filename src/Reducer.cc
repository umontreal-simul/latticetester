--- conflicted
+++ resolved
@@ -54,16 +54,12 @@
 {
 
 // Initialization of non-const static members
-bool Reducer::PreRedDieterSV = true;
+bool Reducer::PreRedDieterSV = false;
 bool Reducer::PreRedLLLSV = false;
 bool Reducer::PreRedLLLRM = false;
-<<<<<<< HEAD
-bool Reducer::PreRedBKZ = false;
+bool Reducer::PreRedBKZ = true;
 long Reducer::maxNodesBB = 100000000;
-=======
-bool Reducer::PreRedBKZ = true;
-long Reducer::maxNodesBB = 1000000;
->>>>>>> 01e6cf73
+
 
 
 //=========================================================================
